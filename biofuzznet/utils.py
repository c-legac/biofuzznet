--- conflicted
+++ resolved
@@ -7,18 +7,10 @@
 import torch
 import networkx as nx
 from typing import Tuple
-<<<<<<< HEAD
 from math import exp
-=======
-from math import sqrt, exp
-import warnings
-import matplotlib.pyplot as plt
->>>>>>> ce57da30
 
 
 torch.set_default_tensor_type(torch.DoubleTensor)
-
-# %%
 
 
 def read_sif(filepath: str) -> Tuple[list, dict]:
@@ -163,46 +155,6 @@
     return loss
 
 
-<<<<<<< HEAD
-def draw_BioFuzzNet(
-    G: nx.DiGraph, edge_color_scheme: dict, node_shape_scheme: dict, pos=None
-) -> dict:
-    # Cannot constrain G to have a BioFuzzNet class, otherwise there will be a circular import
-    """
-    Draws the BioFuzzNet.
-
-    Args:
-       edge_color_scheme: a dict associating the 'edge_type' attribute of BioFuzzNet edges to a color
-       node_shape_scheme: a dict associating the 'node_type' attribute of BioFuzzNet nodes to a shape
-    Returns:
-        dictionnary of node positions keyed by nodes
-    """
-    if (
-        pos is None
-    ):  # I do not know how to pass that as a default argument since I need to apply it to the graph
-        pos = nx.circular_layout(G)
-    node_type_list = list(node_shape_scheme.keys())
-    for node_type in node_type_list:
-        nodes_to_plot = [
-            node
-            for node, attributes in G.nodes(data=True)
-            if attributes["node_type"] == node_type
-        ]
-        nx.draw_networkx_nodes(
-            G,
-            pos,
-            nodelist=nodes_to_plot,
-            node_shape=node_shape_scheme[node_type],
-        )
-    # Draw the edges and the labels
-    edge_colors = [edge_color_scheme[G[u][v]["edge_type"]] for u, v in G.edges()]
-    nx.draw_networkx_edges(G, pos, edge_color=edge_colors)
-    nx.draw_networkx_labels(G, pos, font_size=8)
-    return pos
-
-
-=======
->>>>>>> ce57da30
 def obtain_params(G) -> Tuple[dict, list, list]:
     """
     Return a tuple of the list of values taken by parameters n and K
