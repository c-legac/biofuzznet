--- conflicted
+++ resolved
@@ -610,13 +610,8 @@
 
                     if early_stopping_count > patience:
                         print("Early stopping")
-<<<<<<< HEAD
+
                         if checkpoint_path is not None:
-
-=======
-
-                        if checkpoint_path is not None:
->>>>>>> 4227dece
                             torch.save(
                                 {
                                     "epoch": e,
